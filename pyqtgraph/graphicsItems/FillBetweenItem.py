--- conflicted
+++ resolved
@@ -28,18 +28,11 @@
 
     def setCurves(self, curve1, curve2):
         """Set the curves to fill between.
-<<<<<<< HEAD
         
         Arguments must be instances of PlotDataItem or PlotCurveItem.
         
         Added in version 0.9.9
         """
-        
-=======
-
-        Arguments must be instances of PlotDataItem or PlotCurveItem."""
-
->>>>>>> 52d7f214
         if self.curves is not None:
             for c in self.curves:
                 try:
